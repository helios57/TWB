--- conflicted
+++ resolved
@@ -12,11 +12,7 @@
 import coloredlogs
 import requests
 
-<<<<<<< HEAD
-from core.extractors import Extractor
 from core.filemanager import FileManager
-=======
->>>>>>> 91a551bd
 from core.request import WebWrapper
 from game.village import Village
 from manager import VillageManager
@@ -49,17 +45,11 @@
             return False
 
     def manual_config(self):
-<<<<<<< HEAD
-        print("Hello and welcome, it looks like you don't have a config file (yet)")
-        if not FileManager.path_exists("config.example.json"):
-            print(
-=======
         logging.info(
             "Hello and welcome, it looks like you don't have a config file (yet)"
         )
-        if not os.path.exists("config.example.json"):
+        if not FileManager.path_exists("config.example.json"):
             logging.error(
->>>>>>> 91a551bd
                 "Oh no, config.example.json and config.json do not exist. You broke something didn't you?"
             )
             return False
@@ -100,7 +90,6 @@
             if "yes" not in final_check.lower():
                 logging.info("Goodbye :)")
                 sys.exit(0)
-<<<<<<< HEAD
 
             template_file = FileManager.open_file("config.example.json")
             if not template_file:
@@ -117,22 +106,7 @@
             json.dump(template, new_config, indent=2, sort_keys=False)
             print("Deployed new configuration file")
             return True
-=======
-            root_directory = os.path.dirname(__file__)
-            with open(
-                os.path.join(root_directory, "config.example.json"), "r"
-            ) as template_file:
-                template = json.load(
-                    template_file, object_pairs_hook=collections.OrderedDict
-                )
-                template["server"]["endpoint"] = game_endpoint
-                template["server"]["server"] = sub_parts.lower()
-                template["bot"]["user_agent"] = browser_ua
-                with open(os.path.join(root_directory, "config.json"), "w") as newcf:
-                    json.dump(template, newcf, indent=2, sort_keys=False)
-                    print("Deployed new configuration file")
-                    return True
->>>>>>> 91a551bd
+
         print("Make sure your url starts with https:// and contains the game.php? part")
         return self.manual_config()
 
@@ -190,14 +164,7 @@
                         "Village %s was found but no config entry was found. Adding automatically"
                         % found_vid
                     )
-<<<<<<< HEAD
                     self.add_village(village_id=found_vid)
-                    has_new_villages = True
-            if has_new_villages:
-                return self.get_overview(self.config())
-=======
-                    self.add_village(vid=found_vid)
->>>>>>> 91a551bd
 
         return overview_page, config
 
@@ -209,59 +176,36 @@
             print(f"Village entry {village_id} could not be added to the config file!")
             return
 
-<<<<<<< HEAD
         original["villages"][village_id] = template if template else original["village_template"]
 
         FileManager.save_json_file(original, "config.json")
         print("Deployed new configuration file")
 
     @staticmethod
-    def get_world_options(overview_page, config):
-        def check_and_set(option_key, check_string):
+    def get_world_options(overview_page: OverviewPage, config):
+        def check_and_set(option_key, setting, check_string=None):
             nonlocal changed
-            if config["world"][option_key] is None:
+            if world_config[option_key] is None:
+                world_config[option_key] = setting
+                if check_string:
+                    world_config[option_key] = check_string in overview_page
+
                 changed = True
-                config["world"][option_key] = check_string in overview_page
 
         changed = False
-
-        check_and_set("flags_enabled", "screen=flags")
-        check_and_set("knight_enabled", "screen=statue")
-        check_and_set("boosters_enabled", "screen=inventory")
-        check_and_set("quests_enabled", "screen=quests")
-=======
-    @staticmethod
-    def get_world_options(overview_page: OverviewPage, config):
-        changed = False
-
         world_settings = overview_page.world_settings
         world_config = config["world"]
 
-        if world_config["flags_enabled"] is None:
-            world_config["flags_enabled"] = world_settings.flags
-            changed = True
-
-        if world_config["knight_enabled"] is None:
-            world_config["knight_enabled"] = world_settings.knight
-            changed = True
-
-        if world_config["boosters_enabled"] is None:
-            world_config["boosters_enabled"] = world_settings.boosters
-            changed = True
-
-        if world_config["quests_enabled"] is None:
-            world_config["quests_enabled"] = world_settings.quests
-            changed = True
-            if "Quests.setQuestData" in overview_page:
-                config["world"]["quests_enabled"] = True
-            else:
-                config["world"]["quests_enabled"] = False
->>>>>>> 91a551bd
+        check_and_set("flags_enabled", world_settings.flags)
+        check_and_set("knight_enabled", world_settings.knight)
+        check_and_set("boosters_enabled", world_settings.boosters)
+        check_and_set("quests_enabled", world_settings.quests, "Quests.setQuestData")
 
         return changed, config
 
-    def is_active_hours(self, config):
-        active_h = [int(x) for x in config["bot"]["active_hours"].split("-")]
+    @staticmethod
+    def is_active_hours(config):
+        active_h = [int(hour) for hour in config["bot"]["active_hours"].split("-")]
         get_h = time.localtime().tm_hour
         return get_h in range(active_h[0], active_h[1])
 
@@ -332,22 +276,11 @@
                 if has_changed:
                     print("Updated world options")
                     config = self.merge_configs(config, new_cf)
-<<<<<<< HEAD
                     FileManager.save_json_file(config, "config.json")
                     print("Deployed new configuration file")
                 village_number = 1
-                for vil in self.villages:
-                    if result_villages and vil.village_id not in result_villages:
-=======
-                    with open(
-                        os.path.join(os.path.dirname(__file__), "config.json"), "w"
-                    ) as newcf:
-                        json.dump(config, newcf, indent=2, sort_keys=False)
-                        print("Deployed new configuration file")
-                vnum = 1
                 for village in self.villages:
                     if overview_page.villages_data and village.village_id not in overview_page.villages_data:
->>>>>>> 91a551bd
                         print(
                             "Village %s will be ignored because it is not available anymore"
                             % village.village_id
@@ -358,34 +291,26 @@
                     else:
                         village.rep_man = rm
                     if (
-                        "auto_set_village_names" in config["bot"]
-                        and config["bot"]["auto_set_village_names"]
+                            "auto_set_village_names" in config["bot"]
+                            and config["bot"]["auto_set_village_names"]
                     ):
                         template = config["bot"]["village_name_template"]
-<<<<<<< HEAD
-                        fs = "%0" + str(config["bot"]["village_name_number_length"]) + "d"
+                        fs = (
+                                "%0"
+                                + str(config["bot"]["village_name_number_length"])
+                                + "d"
+                        )
                         num_pad = fs % village_number
-=======
-                        fs = (
-                            "%0"
-                            + str(config["bot"]["village_name_number_length"])
-                            + "d"
-                        )
-                        num_pad = fs % vnum
->>>>>>> 91a551bd
                         template = template.replace("{num}", num_pad)
                         village.village_set_name = template
 
-<<<<<<< HEAD
-                    vil.run(config=config, first_run=village_number == 1)
-=======
                     village.run(config=config)
->>>>>>> 91a551bd
+
                     if (
-                        village.get_config(
-                            section="units", parameter="manage_defence", default=False
-                        )
-                        and village.def_man
+                            village.get_config(
+                                section="units", parameter="manage_defence", default=False
+                            )
+                            and village.def_man
                     ):
                         defense_states[village.village_id] = (
                             village.def_man.under_attack
