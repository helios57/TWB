--- conflicted
+++ resolved
@@ -246,16 +246,11 @@
         return "%d:%02d:%02d" % (hour, minutes, seconds)
 
     def get_next_building_action(self, index=0):
-<<<<<<< HEAD
+        """
+        Calculates the next best possible building action
+        """
         if index >= len(self.queue) or index >= self.max_lookahead:
             self.logger.debug("Not building anything because insufficient resources or index out of range")
-=======
-        """
-        Calculates the next best possible building action
-        """
-        if index >= self.max_lookahead:
-            self.logger.debug("Not building anything because insufficient resources")
->>>>>>> 2a6c76b1
             return False
 
         queue_check = self.is_queued()
